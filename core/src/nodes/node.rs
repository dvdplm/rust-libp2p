--- conflicted
+++ resolved
@@ -320,10 +320,7 @@
                 }
             }
         }
-<<<<<<< HEAD
         println!("[NodeStream, poll] is_inbound_open={}, is_outbound_open={}, outbound_substreams={:?}", self.is_inbound_open(), self.is_outbound_open(), self.outbound_substreams.len());
-=======
->>>>>>> d961e656
         // Closing the node if there's no way we can do anything more.
         if self.inbound_state == StreamState::Closed
             && self.outbound_state == StreamState::Closed
