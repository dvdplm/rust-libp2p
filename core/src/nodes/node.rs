--- conflicted
+++ resolved
@@ -310,30 +310,7 @@
                 }
             }
         }
-
-<<<<<<< HEAD
-        // Check whether the multiaddress is resolved.
-        {
-            let poll = match self.address {
-                Addr::Future(ref mut fut) => Some(fut.poll()),
-                Addr::Resolved(_) | Addr::Errored => None,
-            };
-            println!("[Node, poll, poll addr] poll result={:?}", poll);
-            match poll {
-                Some(Ok(Async::NotReady)) | None => {}
-                Some(Ok(Async::Ready(addr))) => {
-                    self.address = Addr::Resolved(addr.clone());
-                    return Ok(Async::Ready(Some(NodeEvent::Multiaddr(Ok(addr)))));
-                }
-                Some(Err(err)) => {
-                    self.address = Addr::Errored;
-                    return Ok(Async::Ready(Some(NodeEvent::Multiaddr(Err(err)))));
-                }
-            }
-        }
         println!("[Node, poll] is inbound open={}, is outbound open={}, outbound_substreams={:?}", self.is_inbound_open(), self.is_outbound_open(), self.outbound_substreams.len());
-=======
->>>>>>> 5d1c54cc
         // Closing the node if there's no way we can do anything more.
         if self.inbound_state == StreamState::Closed
             && self.outbound_state == StreamState::Closed
@@ -404,10 +381,11 @@
 #[cfg(test)]
 mod node_stream {
     use super::NodeStream;
-    use futures::prelude::*;
+    use futures::{future::self, prelude::*, Future};
     use tokio_mock_task::MockTask;
     use super::NodeEvent;
     use tests::dummy_muxer::{DummyMuxer, DummyConnectionState};
+    use std::io::Error as IoError;
 
     fn build_node_stream() -> NodeStream<DummyMuxer, Vec<u8>> {
         let muxer = DummyMuxer::new();
