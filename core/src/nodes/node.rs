// Copyright 2018 Parity Technologies (UK) Ltd.
//
// Permission is hereby granted, free of charge, to any person obtaining a
// copy of this software and associated documentation files (the "Software"),
// to deal in the Software without restriction, including without limitation
// the rights to use, copy, modify, merge, publish, distribute, sublicense,
// and/or sell copies of the Software, and to permit persons to whom the
// Software is furnished to do so, subject to the following conditions:
//
// The above copyright notice and this permission notice shall be included in
// all copies or substantial portions of the Software.
//
// THE SOFTWARE IS PROVIDED "AS IS", WITHOUT WARRANTY OF ANY KIND, EXPRESS
// OR IMPLIED, INCLUDING BUT NOT LIMITED TO THE WARRANTIES OF MERCHANTABILITY,
// FITNESS FOR A PARTICULAR PURPOSE AND NONINFRINGEMENT. IN NO EVENT SHALL THE
// AUTHORS OR COPYRIGHT HOLDERS BE LIABLE FOR ANY CLAIM, DAMAGES OR OTHER
// LIABILITY, WHETHER IN AN ACTION OF CONTRACT, TORT OR OTHERWISE, ARISING
// FROM, OUT OF OR IN CONNECTION WITH THE SOFTWARE OR THE USE OR OTHER
// DEALINGS IN THE SOFTWARE.

use futures::prelude::*;
use muxing;
use smallvec::SmallVec;
use std::fmt;
use std::io::Error as IoError;
use std::sync::Arc;
use Multiaddr;

// Implementor notes
// =================
//
// In order to minimize the risk of bugs in higher-level code, we want to avoid as much as
// possible having a racy API. The behaviour of methods should be well-defined and predictable.
// As an example, calling the `multiaddr()` method should return `Some` only after a
// `MultiaddrResolved` event has been emitted and never before, even if we technically already
// know the address.
//
// In order to respect this coding practice, we should theoretically provide events such as "data
// incoming on a substream", or "a substream is ready to be written". This would however make the
// API of `NodeStream` really painful to use. Instead, we really want to provide an object that
// implements the `AsyncRead` and `AsyncWrite` traits.
//
// This substream object raises the question of how to keep the `NodeStream` and the various
// substreams in sync without exposing a racy API. The answer is that we don't. The state of the
// node and the state of the substreams are totally detached, and they don't interact with each
// other in any way. Destroying the `NodeStream` doesn't close the substreams, nor is there a
// `close_substreams()` method or a "substream closed" event.

/// Implementation of `Stream` that handles a node.
///
/// The stream will receive substreams and can be used to open new outgoing substreams. Destroying
/// the `NodeStream` will **not** close the existing substreams.
///
/// The stream will close once both the inbound and outbound channels are closed, and no more
/// outbound substream attempt is pending.
pub struct NodeStream<TMuxer, TAddrFut, TUserData>
where
    TMuxer: muxing::StreamMuxer,
{
    /// The muxer used to manage substreams.
    muxer: Arc<TMuxer>,
    /// If true, the inbound side of the muxer has closed earlier and should no longer be polled.
    inbound_finished: bool,
    /// If true, the outbound side of the muxer has closed earlier.
    outbound_finished: bool,
    /// Address of the node ; can be empty if the address hasn't been resolved yet.
    address: Addr<TAddrFut>,
    /// List of substreams we are currently opening.
    outbound_substreams: SmallVec<[(TUserData, TMuxer::OutboundSubstream); 8]>,
}

/// Address of the node.
#[derive(Debug, Clone)]
enum Addr<TAddrFut> {
    /// Future that will resolve the address.
    Future(TAddrFut),
    /// The address is now known.
    Resolved(Multiaddr),
    /// An error happened while resolving the future.
    Errored,
}

/// A successfully opened substream.
pub type Substream<TMuxer> = muxing::SubstreamRef<Arc<TMuxer>>;

/// Event that can happen on the `NodeStream`.
#[derive(Debug)]
pub enum NodeEvent<TMuxer, TUserData>
where
    TMuxer: muxing::StreamMuxer,
{
    /// The multiaddress future of the node has been resolved.
    ///
    /// If this succeeded, after this event has been emitted calling `multiaddr()` will return
    /// `Some`.
    Multiaddr(Result<Multiaddr, IoError>),

    /// A new inbound substream arrived.
    InboundSubstream {
        /// The newly-opened substream.
        substream: Substream<TMuxer>,
    },

    /// An outbound substream has successfully been opened.
    OutboundSubstream {
        /// User data that has been passed to the `open_substream` method.
        user_data: TUserData,
        /// The newly-opened substream.
        substream: Substream<TMuxer>,
    },

    /// An outbound substream couldn't be opened because the muxer is no longer capable of opening
    /// more substreams.
    OutboundClosed {
        /// User data that has been passed to the `open_substream` method.
        user_data: TUserData,
    },

    /// The inbound side of the muxer has been closed. No more inbound substreams will be produced.
    InboundClosed,
}

/// Identifier for a substream being opened.
#[derive(Debug, Copy, Clone, Hash, PartialEq, Eq, PartialOrd, Ord)]
pub struct OutboundSubstreamId(usize);

impl<TMuxer, TAddrFut, TUserData> NodeStream<TMuxer, TAddrFut, TUserData>
where
    TMuxer: muxing::StreamMuxer,
    TAddrFut: Future<Item = Multiaddr, Error = IoError>,
{
    /// Creates a new node events stream.
    #[inline]
    pub fn new(muxer: TMuxer, multiaddr_future: TAddrFut) -> Self {
        NodeStream {
            muxer: Arc::new(muxer),
            inbound_finished: false,
            outbound_finished: false,
            address: Addr::Future(multiaddr_future),
            outbound_substreams: SmallVec::new(),
        }
    }

    /// Returns the multiaddress of the node, if already known.
    ///
    /// This method will always return `None` before a successful `Multiaddr` event has been
    /// returned by `poll()`, and will always return `Some` afterwards.
    #[inline]
    pub fn multiaddr(&self) -> Option<&Multiaddr> {
        match self.address {
            Addr::Resolved(ref addr) => Some(addr),
            Addr::Future(_) | Addr::Errored => None,
        }
    }

    /// Starts the process of opening a new outbound substream.
    ///
    /// Returns an error if the outbound side of the muxer is closed.
    ///
    /// After calling this method, polling the stream should eventually produce either an
    /// `OutboundSubstream` event or an `OutboundClosed` event containing the user data that has
    /// been passed to this method.
    pub fn open_substream(&mut self, user_data: TUserData) -> Result<(), TUserData> {
        if self.outbound_finished {
            return Err(user_data);
        }

        let raw = self.muxer.open_outbound();
        self.outbound_substreams.push((user_data, raw));

        Ok(())
    }

    /// Returns true if the inbound channel of the muxer is closed.
    ///
    /// If `true` is returned, then no more inbound substream will be produced.
    #[inline]
    pub fn is_inbound_closed(&self) -> bool {
        self.inbound_finished
    }

    /// Returns true if the outbound channel of the muxer is closed.
    ///
    /// If `true` is returned, then no more outbound substream can be opened. Calling
    /// `open_substream` will return an `Err`.
    #[inline]
    pub fn is_outbound_closed(&self) -> bool {
        self.outbound_finished
    }

    /// Destroys the node stream and returns all the pending outbound substreams.
    pub fn close(mut self) -> Vec<TUserData> {
        let mut out = Vec::with_capacity(self.outbound_substreams.len());
        for (user_data, outbound) in self.outbound_substreams.drain() {
            out.push(user_data);
            self.muxer.destroy_outbound(outbound);
        }
        out
    }
}

impl<TMuxer, TAddrFut, TUserData> Stream for NodeStream<TMuxer, TAddrFut, TUserData>
where
    TMuxer: muxing::StreamMuxer,
    TAddrFut: Future<Item = Multiaddr, Error = IoError>,
{
    type Item = NodeEvent<TMuxer, TUserData>;
    type Error = IoError;

    fn poll(&mut self) -> Poll<Option<Self::Item>, Self::Error> {
        // Polling inbound substream.
        if !self.inbound_finished {
            match self.muxer.poll_inbound() {
                Ok(Async::Ready(Some(substream))) => {
                    let substream = muxing::substream_from_ref(self.muxer.clone(), substream);
                    return Ok(Async::Ready(Some(NodeEvent::InboundSubstream {
                        substream,
                    })));
                }
                Ok(Async::Ready(None)) => {
                    self.inbound_finished = true;
                    return Ok(Async::Ready(Some(NodeEvent::InboundClosed)));
                }
                Ok(Async::NotReady) => {}
                Err(err) => return Err(err),
            }
        }

        // Polling outbound substreams.
        // We remove each element from `outbound_substreams` one by one and add them back.
        for n in (0..self.outbound_substreams.len()).rev() {
            let (user_data, mut outbound) = self.outbound_substreams.swap_remove(n);
            match self.muxer.poll_outbound(&mut outbound) {
                Ok(Async::Ready(Some(substream))) => {
                    let substream = muxing::substream_from_ref(self.muxer.clone(), substream);
                    self.muxer.destroy_outbound(outbound);
                    return Ok(Async::Ready(Some(NodeEvent::OutboundSubstream {
                        user_data,
                        substream,
                    })));
                }
                Ok(Async::Ready(None)) => {
                    self.outbound_finished = true;
                    self.muxer.destroy_outbound(outbound);
                    return Ok(Async::Ready(Some(NodeEvent::OutboundClosed { user_data })));
                }
                Ok(Async::NotReady) => {
                    self.outbound_substreams.push((user_data, outbound));
                }
                Err(err) => {
                    self.muxer.destroy_outbound(outbound);
                    return Err(err);
                }
            }
        }

        // Check whether the multiaddress is resolved.
        {
            let poll = match self.address {
                Addr::Future(ref mut fut) => Some(fut.poll()),
                Addr::Resolved(_) | Addr::Errored => None,
            };

            match poll {
                Some(Ok(Async::NotReady)) | None => {}
                Some(Ok(Async::Ready(addr))) => {
                    self.address = Addr::Resolved(addr.clone());
                    return Ok(Async::Ready(Some(NodeEvent::Multiaddr(Ok(addr)))));
                }
                Some(Err(err)) => {
                    self.address = Addr::Errored;
                    return Ok(Async::Ready(Some(NodeEvent::Multiaddr(Err(err)))));
                }
            }
        }

        // Closing the node if there's no way we can do anything more.
        if self.inbound_finished && self.outbound_finished && self.outbound_substreams.is_empty() {
            return Ok(Async::Ready(None));
        }

        // Nothing happened. Register our task to be notified and return.
        Ok(Async::NotReady)
    }
}

impl<TMuxer, TAddrFut, TUserData> fmt::Debug for NodeStream<TMuxer, TAddrFut, TUserData>
where
    TMuxer: muxing::StreamMuxer,
    TAddrFut: Future<Item = Multiaddr, Error = IoError>,
{
    fn fmt(&self, f: &mut fmt::Formatter) -> Result<(), fmt::Error> {
        f.debug_struct("NodeStream")
            .field("address", &self.multiaddr())
            .field("inbound_finished", &self.inbound_finished)
            .field("outbound_finished", &self.outbound_finished)
            .field("outbound_substreams", &self.outbound_substreams.len())
            .finish()
    }
}

impl<TMuxer, TAddrFut, TUserData> Drop for NodeStream<TMuxer, TAddrFut, TUserData>
where
    TMuxer: muxing::StreamMuxer,
{
    fn drop(&mut self) {
        // The substreams that were produced will continue to work, as the muxer is held in an Arc.
        // However we will no longer process any further inbound or outbound substream, and we
        // therefore close everything.
        for (_, outbound) in self.outbound_substreams.drain() {
            self.muxer.destroy_outbound(outbound);
        }
        if !self.inbound_finished {
            self.muxer.close_inbound();
        }
        if !self.outbound_finished {
            self.muxer.close_outbound();
        }
    }
}

impl<TMuxer, TUserData> fmt::Debug for NodeEvent<TMuxer, TUserData>
where
    TMuxer: muxing::StreamMuxer,
    TUserData: fmt::Debug,
{
    fn fmt(&self, f: &mut fmt::Formatter) -> Result<(), fmt::Error> {
        match self {
            NodeEvent::Multiaddr(result) => {
                write!(f, "{:?}", result)
            },
            NodeEvent::InboundSubstream { ref substream } => {
                f.debug_struct("NodeEvent::InboundSubstream")
                    .field("substream", substream)
                    .finish()
            },
            NodeEvent::InboundClosed => {
                f.debug_struct("NodeEvent::InboundClosed")
                    .finish()
            },
            NodeEvent::OutboundSubstream { ref user_data, ref substream } => {
                f.debug_struct("NodeEvent::OutboundSubstream")
                    .field("user_data", user_data)
                    .field("substream", substream)
                    .finish()
            },
            NodeEvent::OutboundClosed { ref user_data } => {
                f.debug_struct("NodeEvent::OutboundClosed")
                    .field("user_data", user_data)
                    .finish()
            },
        }
    }
}

#[cfg(test)]
mod node_stream {
    use multiaddr::Multiaddr;
    use super::NodeStream;
    use futures::{future::self, prelude::*, Future};
    use tokio_mock_task::MockTask;
    use super::NodeEvent;
    use tests::dummy_muxer::{DummyMuxer, DummyConnectionState};
    use std::io::Error as IoError;


    fn build_node_stream() -> NodeStream<DummyMuxer, impl Future<Item=Multiaddr, Error=IoError>, Vec<u8>> {
        let addr = future::ok("/ip4/127.0.0.1/tcp/1234".parse::<Multiaddr>().expect("bad maddr"));
        let muxer = DummyMuxer::new();
        NodeStream::<_, _, Vec<u8>>::new(muxer, addr)
    }

    #[test]
    fn multiaddr_is_available_once_polled() {
        let mut node_stream = build_node_stream();
        assert!(node_stream.multiaddr().is_none());
        match node_stream.poll() {
            Ok(Async::Ready(Some(NodeEvent::Multiaddr(Ok(addr))))) => {
                assert_eq!(addr.to_string(), "/ip4/127.0.0.1/tcp/1234")
            }
            _ => panic!("unexpected poll return value" )
        }
        assert!(node_stream.multiaddr().is_some());
    }

    #[test]
    fn can_open_outbound_substreams_until_an_outbound_channel_is_closed() {
        let addr = future::ok("/ip4/127.0.0.1/tcp/1234".parse::<Multiaddr>().expect("bad maddr"));
        let mut muxer = DummyMuxer::new();
        muxer.set_outbound_connection_state(DummyConnectionState::Closed);
        let mut ns = NodeStream::<_, _, Vec<u8>>::new(muxer, addr);

        // open first substream works
        assert!(ns.open_substream(vec![1,2,3]).is_ok());

        // Given the state we set on the DummyMuxer, once we poll() we'll get an
        // `OutboundClosed` which will make subsequent calls to `open_substream` fail
        let out = ns.poll();
        assert_matches!(out, Ok(Async::Ready(Some(node_event))) => {
            assert_matches!(node_event, NodeEvent::OutboundClosed{user_data} => {
                assert_eq!(user_data, vec![1,2,3])
            })
        });

        // Opening a second substream fails because `outbound_finished` is now true
        assert_matches!(ns.open_substream(vec![22]), Err(user_data) => {
            assert_eq!(user_data, vec![22]);
        });
    }

    #[test]
    fn query_inbound_outbound_state() {
        let ns = build_node_stream();
        assert_eq!(ns.is_inbound_closed(), false);
        assert_eq!(ns.is_outbound_closed(), false);
    }

    #[test]
    fn query_inbound_state() {
        let addr = future::ok("/ip4/127.0.0.1/tcp/1234".parse::<Multiaddr>().expect("bad maddr"));
        let mut muxer = DummyMuxer::new();
        muxer.set_inbound_connection_state(DummyConnectionState::Closed);
        let mut ns = NodeStream::<_, _, Vec<u8>>::new(muxer, addr);

        assert_matches!(ns.poll(), Ok(Async::Ready(Some(node_event))) => {
            assert_matches!(node_event, NodeEvent::InboundClosed)
        });

        assert_eq!(ns.is_inbound_closed(), true);
    }

    #[test]
    fn query_outbound_state() {
        let addr = future::ok("/ip4/127.0.0.1/tcp/1234".parse::<Multiaddr>().expect("bad multiaddr"));
        let mut muxer = DummyMuxer::new();
        muxer.set_outbound_connection_state(DummyConnectionState::Closed);
        let mut ns = NodeStream::<_, _, Vec<u8>>::new(muxer, addr);

        assert_eq!(ns.is_outbound_closed(), false);

        ns.open_substream(vec![1]).unwrap();
        let poll_result = ns.poll();

        assert_matches!(poll_result, Ok(Async::Ready(Some(node_event))) => {
            assert_matches!(node_event, NodeEvent::OutboundClosed{user_data} => {
                assert_eq!(user_data, vec![1])
            })
        });

        assert_eq!(ns.is_outbound_closed(), true, "outbound connection should be closed after polling");
    }

    #[test]
    fn closing_a_node_stream_destroys_substreams_and_returns_submitted_user_data() {
        let mut ns = build_node_stream();
        ns.open_substream(vec![2]).unwrap();
        ns.open_substream(vec![3]).unwrap();
        ns.open_substream(vec![5]).unwrap();
        let user_data_submitted = ns.close();
        assert_eq!(user_data_submitted, vec![
            vec![2], vec![3], vec![5]
        ]);
    }

    #[test]
    fn prints_pretty_node_stream_debug_info() {
        let mut ns = build_node_stream();
        ns.open_substream(b"ba be".to_vec()).unwrap();
        assert_eq!(format!("{:?}", ns), "NodeStream { address: None, inbound_finished: false, outbound_finished: false, outbound_substreams: 1 }");
    }

    #[test]
    fn prints_pretty_node_event_debug_info() {
        let mut ns = build_node_stream();
        ns.open_substream(vec![2,3,5]).unwrap();
        let node_event = ns.poll().unwrap();
        assert_matches!(node_event, Async::Ready(Some(node_event)) => {
            assert_eq!(format!("{:?}", node_event), "NodeEvent::OutboundClosed { user_data: [2, 3, 5] }");
        })
    }

    #[test]
    fn poll_returns_not_ready_when_there_is_nothing_to_do() {
        let mut task = MockTask::new();
        task.enter(|| {
            // ensure the address never resolves
            let addr = future::empty();
            let mut muxer = DummyMuxer::new();
            // ensure muxer.poll_inbound() returns Async::NotReady
            muxer.set_inbound_connection_state(DummyConnectionState::Pending);
            // ensure muxer.poll_outbound() returns Async::NotReady
            muxer.set_outbound_connection_state(DummyConnectionState::Pending);
            let mut ns = NodeStream::<_, _, Vec<u8>>::new(muxer, addr);

            assert_matches!(ns.poll(), Ok(Async::NotReady));
        });
    }

    #[test]
    fn poll_closes_the_node_stream_when_no_more_work_can_be_done() {
        let addr = future::ok("/ip4/127.0.0.1/tcp/1234".parse::<Multiaddr>().expect("bad multiaddr"));
        let mut muxer = DummyMuxer::new();
        // ensure muxer.poll_inbound() returns Async::Ready(None)
        muxer.set_inbound_connection_state(DummyConnectionState::Closed);
        // ensure muxer.poll_outbound() returns Async::Ready(None)
        muxer.set_outbound_connection_state(DummyConnectionState::Closed);
        let mut ns = NodeStream::<_, _, Vec<u8>>::new(muxer, addr);
        ns.open_substream(vec![]).unwrap();
        ns.poll().unwrap(); // poll_inbound()
        ns.poll().unwrap(); // poll_outbound()
        ns.poll().unwrap(); // resolve the address
        // Nothing more to do, the NodeStream should be closed
        assert_matches!(ns.poll(), Ok(Async::Ready(None)));
    }

    #[test]
    fn poll_resolves_the_address() {
        let addr = future::ok("/ip4/127.0.0.1/tcp/1234".parse::<Multiaddr>().expect("bad multiaddr"));
        let mut muxer = DummyMuxer::new();
        // ensure muxer.poll_inbound() returns Async::Ready(None)
        muxer.set_inbound_connection_state(DummyConnectionState::Closed);
        // ensure muxer.poll_outbound() returns Async::Ready(None)
        muxer.set_outbound_connection_state(DummyConnectionState::Closed);
        let mut ns = NodeStream::<_, _, Vec<u8>>::new(muxer, addr);
        ns.open_substream(vec![]).unwrap();
        ns.poll().unwrap(); // poll_inbound()
        ns.poll().unwrap(); // poll_outbound()
        assert_matches!(ns.poll(), Ok(Async::Ready(Some(node_event))) => {
            assert_matches!(node_event, NodeEvent::Multiaddr(Ok(_)))
        });
    }

    #[test]
    fn poll_sets_up_substreams_yielding_them_in_reverse_order() {
        let addr = future::ok("/ip4/127.0.0.1/tcp/1234".parse::<Multiaddr>().expect("bad multiaddr"));
        let mut muxer = DummyMuxer::new();
        // ensure muxer.poll_inbound() returns Async::Ready(None)
        muxer.set_inbound_connection_state(DummyConnectionState::Closed);
        // ensure muxer.poll_outbound() returns Async::Ready(Some(substream))
        muxer.set_outbound_connection_state(DummyConnectionState::Opened);
        let mut ns = NodeStream::<_, _, Vec<u8>>::new(muxer, addr);
        ns.open_substream(vec![1]).unwrap();
        ns.open_substream(vec![2]).unwrap();
        ns.poll().unwrap(); // poll_inbound()

        // poll() sets up second outbound substream
        assert_matches!(ns.poll(), Ok(Async::Ready(Some(node_event))) => {
            assert_matches!(node_event, NodeEvent::OutboundSubstream{ user_data, substream:_ } => {
                assert_eq!(user_data, vec![2]);
            })
        });
        // Next poll() sets up first outbound substream
        assert_matches!(ns.poll(), Ok(Async::Ready(Some(node_event))) => {
            assert_matches!(node_event, NodeEvent::OutboundSubstream{ user_data, substream: _ } => {
                assert_eq!(user_data, vec![1]);
            })
        });
    }

    #[test]
    fn poll_keeps_outbound_substreams_when_the_outgoing_connection_is_not_ready() {
        let addr = future::ok("/ip4/127.0.0.1/tcp/1234".parse::<Multiaddr>().expect("bad multiaddr"));
        let mut muxer = DummyMuxer::new();
        // ensure muxer.poll_inbound() returns Async::Ready(None)
        muxer.set_inbound_connection_state(DummyConnectionState::Closed);
        // ensure muxer.poll_outbound() returns Async::NotReady
        muxer.set_outbound_connection_state(DummyConnectionState::Pending);
        let mut ns = NodeStream::<_, _, Vec<u8>>::new(muxer, addr);
        ns.open_substream(vec![1]).unwrap();
        ns.poll().unwrap(); // poll past inbound
        ns.poll().unwrap(); // poll outbound
        assert_eq!(ns.is_outbound_closed(), false);
        assert!(format!("{:?}", ns).contains("outbound_substreams: 1"));
    }

    #[test]
    fn poll_returns_incoming_substream() {
        let addr = future::ok("/ip4/127.0.0.1/tcp/1234".parse::<Multiaddr>().expect("bad multiaddr"));
        let mut muxer = DummyMuxer::new();
        // ensure muxer.poll_inbound() returns Async::Ready(Some(subs))
        muxer.set_inbound_connection_state(DummyConnectionState::Opened);
        let mut ns = NodeStream::<_, _, Vec<u8>>::new(muxer, addr);
        assert_matches!(ns.poll(), Ok(Async::Ready(Some(node_event))) => {
            assert_matches!(node_event, NodeEvent::InboundSubstream{ substream: _ });
        });
    }
<<<<<<< HEAD
=======
}*/

#[cfg(test)]
mod node_stream {
    use multiaddr::Multiaddr;
    use super::NodeStream;
    use futures::{future::self, prelude::*, Future};
    use tokio_mock_task::MockTask;
    use super::NodeEvent;
    use tests::dummy_muxer::{DummyMuxer, DummyConnectionState};
    use std::io::Error as IoError;


    fn build_node_stream() -> NodeStream<DummyMuxer, impl Future<Item=Multiaddr, Error=IoError>, Vec<u8>> {
        let addr = future::ok("/ip4/127.0.0.1/tcp/1234".parse::<Multiaddr>().expect("bad maddr"));
        let muxer = DummyMuxer::new();
        NodeStream::<_, _, Vec<u8>>::new(muxer, addr)
    }

    #[test]
    fn multiaddr_is_available_once_polled() {
        let mut node_stream = build_node_stream();
        assert!(node_stream.multiaddr().is_none());
        match node_stream.poll() {
            Ok(Async::Ready(Some(NodeEvent::Multiaddr(Ok(addr))))) => {
                assert_eq!(addr.to_string(), "/ip4/127.0.0.1/tcp/1234")
            }
            _ => panic!("unexpected poll return value" )
        }
        assert!(node_stream.multiaddr().is_some());
    }

    #[test]
    fn can_open_outbound_substreams_until_an_outbound_channel_is_closed() {
        let addr = future::ok("/ip4/127.0.0.1/tcp/1234".parse::<Multiaddr>().expect("bad maddr"));
        let mut muxer = DummyMuxer::new();
        muxer.set_outbound_connection_state(DummyConnectionState::Closed);
        let mut ns = NodeStream::<_, _, Vec<u8>>::new(muxer, addr);

        // open first substream works
        assert!(ns.open_substream(vec![1,2,3]).is_ok());

        // Given the state we set on the DummyMuxer, once we poll() we'll get an
        // `OutboundClosed` which will make subsequent calls to `open_substream` fail
        let out = ns.poll();
        assert_matches!(out, Ok(Async::Ready(Some(node_event))) => {
            assert_matches!(node_event, NodeEvent::OutboundClosed{user_data} => {
                assert_eq!(user_data, vec![1,2,3])
            })
        });

        // Opening a second substream fails because `outbound_finished` is now true
        assert_matches!(ns.open_substream(vec![22]), Err(user_data) => {
            assert_eq!(user_data, vec![22]);
        });
    }

    #[test]
    fn query_inbound_outbound_state() {
        let ns = build_node_stream();
        assert_eq!(ns.is_inbound_closed(), false);
        assert_eq!(ns.is_outbound_closed(), false);
    }

    #[test]
    fn query_inbound_state() {
        let addr = future::ok("/ip4/127.0.0.1/tcp/1234".parse::<Multiaddr>().expect("bad maddr"));
        let mut muxer = DummyMuxer::new();
        muxer.set_inbound_connection_state(DummyConnectionState::Closed);
        let mut ns = NodeStream::<_, _, Vec<u8>>::new(muxer, addr);

        assert_matches!(ns.poll(), Ok(Async::Ready(Some(node_event))) => {
            assert_matches!(node_event, NodeEvent::InboundClosed)
        });

        assert_eq!(ns.is_inbound_closed(), true);
    }

    #[test]
    fn query_outbound_state() {
        let addr = future::ok("/ip4/127.0.0.1/tcp/1234".parse::<Multiaddr>().expect("bad multiaddr"));
        let mut muxer = DummyMuxer::new();
        muxer.set_outbound_connection_state(DummyConnectionState::Closed);
        let mut ns = NodeStream::<_, _, Vec<u8>>::new(muxer, addr);

        assert_eq!(ns.is_outbound_closed(), false);

        ns.open_substream(vec![1]).unwrap();
        let poll_result = ns.poll();

        assert_matches!(poll_result, Ok(Async::Ready(Some(node_event))) => {
            assert_matches!(node_event, NodeEvent::OutboundClosed{user_data} => {
                assert_eq!(user_data, vec![1])
            })
        });

        assert_eq!(ns.is_outbound_closed(), true, "outbound connection should be closed after polling");
    }

    #[test]
    fn closing_a_node_stream_destroys_substreams_and_returns_submitted_user_data() {
        let mut ns = build_node_stream();
        ns.open_substream(vec![2]).unwrap();
        ns.open_substream(vec![3]).unwrap();
        ns.open_substream(vec![5]).unwrap();
        let user_data_submitted = ns.close();
        assert_eq!(user_data_submitted, vec![
            vec![2], vec![3], vec![5]
        ]);
    }

    #[test]
    fn poll_returns_not_ready_when_there_is_nothing_to_do() {
        let mut task = MockTask::new();
        task.enter(|| {
            // ensure the address never resolves
            let addr = future::empty();
            let mut muxer = DummyMuxer::new();
            // ensure muxer.poll_inbound() returns Async::NotReady
            muxer.set_inbound_connection_state(DummyConnectionState::Pending);
            // ensure muxer.poll_outbound() returns Async::NotReady
            muxer.set_outbound_connection_state(DummyConnectionState::Pending);
            let mut ns = NodeStream::<_, _, Vec<u8>>::new(muxer, addr);

            assert_matches!(ns.poll(), Ok(Async::NotReady));
        });
    }

    #[test]
    fn poll_closes_the_node_stream_when_no_more_work_can_be_done() {
        let addr = future::ok("/ip4/127.0.0.1/tcp/1234".parse::<Multiaddr>().expect("bad multiaddr"));
        let mut muxer = DummyMuxer::new();
        // ensure muxer.poll_inbound() returns Async::Ready(None)
        muxer.set_inbound_connection_state(DummyConnectionState::Closed);
        // ensure muxer.poll_outbound() returns Async::Ready(None)
        muxer.set_outbound_connection_state(DummyConnectionState::Closed);
        let mut ns = NodeStream::<_, _, Vec<u8>>::new(muxer, addr);
        ns.open_substream(vec![]).unwrap();
        ns.poll().unwrap(); // poll_inbound()
        ns.poll().unwrap(); // poll_outbound()
        ns.poll().unwrap(); // resolve the address
        // Nothing more to do, the NodeStream should be closed
        assert_matches!(ns.poll(), Ok(Async::Ready(None)));
    }

    #[test]
    fn poll_resolves_the_address() {
        let addr = future::ok("/ip4/127.0.0.1/tcp/1234".parse::<Multiaddr>().expect("bad multiaddr"));
        let mut muxer = DummyMuxer::new();
        // ensure muxer.poll_inbound() returns Async::Ready(None)
        muxer.set_inbound_connection_state(DummyConnectionState::Closed);
        // ensure muxer.poll_outbound() returns Async::Ready(None)
        muxer.set_outbound_connection_state(DummyConnectionState::Closed);
        let mut ns = NodeStream::<_, _, Vec<u8>>::new(muxer, addr);
        ns.open_substream(vec![]).unwrap();
        ns.poll().unwrap(); // poll_inbound()
        ns.poll().unwrap(); // poll_outbound()
        assert_matches!(ns.poll(), Ok(Async::Ready(Some(node_event))) => {
            assert_matches!(node_event, NodeEvent::Multiaddr(Ok(_)))
        });
    }

    #[test]
    fn poll_sets_up_substreams_yielding_them_in_reverse_order() {
        let addr = future::ok("/ip4/127.0.0.1/tcp/1234".parse::<Multiaddr>().expect("bad multiaddr"));
        let mut muxer = DummyMuxer::new();
        // ensure muxer.poll_inbound() returns Async::Ready(None)
        muxer.set_inbound_connection_state(DummyConnectionState::Closed);
        // ensure muxer.poll_outbound() returns Async::Ready(Some(substream))
        muxer.set_outbound_connection_state(DummyConnectionState::Opened);
        let mut ns = NodeStream::<_, _, Vec<u8>>::new(muxer, addr);
        ns.open_substream(vec![1]).unwrap();
        ns.open_substream(vec![2]).unwrap();
        ns.poll().unwrap(); // poll_inbound()

        // poll() sets up second outbound substream
        assert_matches!(ns.poll(), Ok(Async::Ready(Some(node_event))) => {
            assert_matches!(node_event, NodeEvent::OutboundSubstream{ user_data, substream:_ } => {
                assert_eq!(user_data, vec![2]);
            })
        });
        // Next poll() sets up first outbound substream
        assert_matches!(ns.poll(), Ok(Async::Ready(Some(node_event))) => {
            assert_matches!(node_event, NodeEvent::OutboundSubstream{ user_data, substream: _ } => {
                assert_eq!(user_data, vec![1]);
            })
        });
    }

    #[test]
    fn poll_keeps_outbound_substreams_when_the_outgoing_connection_is_not_ready() {
        let addr = future::ok("/ip4/127.0.0.1/tcp/1234".parse::<Multiaddr>().expect("bad multiaddr"));
        let mut muxer = DummyMuxer::new();
        // ensure muxer.poll_inbound() returns Async::Ready(None)
        muxer.set_inbound_connection_state(DummyConnectionState::Closed);
        // ensure muxer.poll_outbound() returns Async::NotReady
        muxer.set_outbound_connection_state(DummyConnectionState::Pending);
        let mut ns = NodeStream::<_, _, Vec<u8>>::new(muxer, addr);
        ns.open_substream(vec![1]).unwrap();
        ns.poll().unwrap(); // poll past inbound
        ns.poll().unwrap(); // poll outbound
        assert_eq!(ns.is_outbound_closed(), false);
        assert!(format!("{:?}", ns).contains("outbound_substreams: 1"));
    }

    #[test]
    fn poll_returns_incoming_substream() {
        let addr = future::ok("/ip4/127.0.0.1/tcp/1234".parse::<Multiaddr>().expect("bad multiaddr"));
        let mut muxer = DummyMuxer::new();
        // ensure muxer.poll_inbound() returns Async::Ready(Some(subs))
        muxer.set_inbound_connection_state(DummyConnectionState::Opened);
        let mut ns = NodeStream::<_, _, Vec<u8>>::new(muxer, addr);
        assert_matches!(ns.poll(), Ok(Async::Ready(Some(node_event))) => {
            assert_matches!(node_event, NodeEvent::InboundSubstream{ substream: _ });
        });
    }
>>>>>>> d81f4e26
}<|MERGE_RESOLUTION|>--- conflicted
+++ resolved
@@ -584,223 +584,4 @@
             assert_matches!(node_event, NodeEvent::InboundSubstream{ substream: _ });
         });
     }
-<<<<<<< HEAD
-=======
-}*/
-
-#[cfg(test)]
-mod node_stream {
-    use multiaddr::Multiaddr;
-    use super::NodeStream;
-    use futures::{future::self, prelude::*, Future};
-    use tokio_mock_task::MockTask;
-    use super::NodeEvent;
-    use tests::dummy_muxer::{DummyMuxer, DummyConnectionState};
-    use std::io::Error as IoError;
-
-
-    fn build_node_stream() -> NodeStream<DummyMuxer, impl Future<Item=Multiaddr, Error=IoError>, Vec<u8>> {
-        let addr = future::ok("/ip4/127.0.0.1/tcp/1234".parse::<Multiaddr>().expect("bad maddr"));
-        let muxer = DummyMuxer::new();
-        NodeStream::<_, _, Vec<u8>>::new(muxer, addr)
-    }
-
-    #[test]
-    fn multiaddr_is_available_once_polled() {
-        let mut node_stream = build_node_stream();
-        assert!(node_stream.multiaddr().is_none());
-        match node_stream.poll() {
-            Ok(Async::Ready(Some(NodeEvent::Multiaddr(Ok(addr))))) => {
-                assert_eq!(addr.to_string(), "/ip4/127.0.0.1/tcp/1234")
-            }
-            _ => panic!("unexpected poll return value" )
-        }
-        assert!(node_stream.multiaddr().is_some());
-    }
-
-    #[test]
-    fn can_open_outbound_substreams_until_an_outbound_channel_is_closed() {
-        let addr = future::ok("/ip4/127.0.0.1/tcp/1234".parse::<Multiaddr>().expect("bad maddr"));
-        let mut muxer = DummyMuxer::new();
-        muxer.set_outbound_connection_state(DummyConnectionState::Closed);
-        let mut ns = NodeStream::<_, _, Vec<u8>>::new(muxer, addr);
-
-        // open first substream works
-        assert!(ns.open_substream(vec![1,2,3]).is_ok());
-
-        // Given the state we set on the DummyMuxer, once we poll() we'll get an
-        // `OutboundClosed` which will make subsequent calls to `open_substream` fail
-        let out = ns.poll();
-        assert_matches!(out, Ok(Async::Ready(Some(node_event))) => {
-            assert_matches!(node_event, NodeEvent::OutboundClosed{user_data} => {
-                assert_eq!(user_data, vec![1,2,3])
-            })
-        });
-
-        // Opening a second substream fails because `outbound_finished` is now true
-        assert_matches!(ns.open_substream(vec![22]), Err(user_data) => {
-            assert_eq!(user_data, vec![22]);
-        });
-    }
-
-    #[test]
-    fn query_inbound_outbound_state() {
-        let ns = build_node_stream();
-        assert_eq!(ns.is_inbound_closed(), false);
-        assert_eq!(ns.is_outbound_closed(), false);
-    }
-
-    #[test]
-    fn query_inbound_state() {
-        let addr = future::ok("/ip4/127.0.0.1/tcp/1234".parse::<Multiaddr>().expect("bad maddr"));
-        let mut muxer = DummyMuxer::new();
-        muxer.set_inbound_connection_state(DummyConnectionState::Closed);
-        let mut ns = NodeStream::<_, _, Vec<u8>>::new(muxer, addr);
-
-        assert_matches!(ns.poll(), Ok(Async::Ready(Some(node_event))) => {
-            assert_matches!(node_event, NodeEvent::InboundClosed)
-        });
-
-        assert_eq!(ns.is_inbound_closed(), true);
-    }
-
-    #[test]
-    fn query_outbound_state() {
-        let addr = future::ok("/ip4/127.0.0.1/tcp/1234".parse::<Multiaddr>().expect("bad multiaddr"));
-        let mut muxer = DummyMuxer::new();
-        muxer.set_outbound_connection_state(DummyConnectionState::Closed);
-        let mut ns = NodeStream::<_, _, Vec<u8>>::new(muxer, addr);
-
-        assert_eq!(ns.is_outbound_closed(), false);
-
-        ns.open_substream(vec![1]).unwrap();
-        let poll_result = ns.poll();
-
-        assert_matches!(poll_result, Ok(Async::Ready(Some(node_event))) => {
-            assert_matches!(node_event, NodeEvent::OutboundClosed{user_data} => {
-                assert_eq!(user_data, vec![1])
-            })
-        });
-
-        assert_eq!(ns.is_outbound_closed(), true, "outbound connection should be closed after polling");
-    }
-
-    #[test]
-    fn closing_a_node_stream_destroys_substreams_and_returns_submitted_user_data() {
-        let mut ns = build_node_stream();
-        ns.open_substream(vec![2]).unwrap();
-        ns.open_substream(vec![3]).unwrap();
-        ns.open_substream(vec![5]).unwrap();
-        let user_data_submitted = ns.close();
-        assert_eq!(user_data_submitted, vec![
-            vec![2], vec![3], vec![5]
-        ]);
-    }
-
-    #[test]
-    fn poll_returns_not_ready_when_there_is_nothing_to_do() {
-        let mut task = MockTask::new();
-        task.enter(|| {
-            // ensure the address never resolves
-            let addr = future::empty();
-            let mut muxer = DummyMuxer::new();
-            // ensure muxer.poll_inbound() returns Async::NotReady
-            muxer.set_inbound_connection_state(DummyConnectionState::Pending);
-            // ensure muxer.poll_outbound() returns Async::NotReady
-            muxer.set_outbound_connection_state(DummyConnectionState::Pending);
-            let mut ns = NodeStream::<_, _, Vec<u8>>::new(muxer, addr);
-
-            assert_matches!(ns.poll(), Ok(Async::NotReady));
-        });
-    }
-
-    #[test]
-    fn poll_closes_the_node_stream_when_no_more_work_can_be_done() {
-        let addr = future::ok("/ip4/127.0.0.1/tcp/1234".parse::<Multiaddr>().expect("bad multiaddr"));
-        let mut muxer = DummyMuxer::new();
-        // ensure muxer.poll_inbound() returns Async::Ready(None)
-        muxer.set_inbound_connection_state(DummyConnectionState::Closed);
-        // ensure muxer.poll_outbound() returns Async::Ready(None)
-        muxer.set_outbound_connection_state(DummyConnectionState::Closed);
-        let mut ns = NodeStream::<_, _, Vec<u8>>::new(muxer, addr);
-        ns.open_substream(vec![]).unwrap();
-        ns.poll().unwrap(); // poll_inbound()
-        ns.poll().unwrap(); // poll_outbound()
-        ns.poll().unwrap(); // resolve the address
-        // Nothing more to do, the NodeStream should be closed
-        assert_matches!(ns.poll(), Ok(Async::Ready(None)));
-    }
-
-    #[test]
-    fn poll_resolves_the_address() {
-        let addr = future::ok("/ip4/127.0.0.1/tcp/1234".parse::<Multiaddr>().expect("bad multiaddr"));
-        let mut muxer = DummyMuxer::new();
-        // ensure muxer.poll_inbound() returns Async::Ready(None)
-        muxer.set_inbound_connection_state(DummyConnectionState::Closed);
-        // ensure muxer.poll_outbound() returns Async::Ready(None)
-        muxer.set_outbound_connection_state(DummyConnectionState::Closed);
-        let mut ns = NodeStream::<_, _, Vec<u8>>::new(muxer, addr);
-        ns.open_substream(vec![]).unwrap();
-        ns.poll().unwrap(); // poll_inbound()
-        ns.poll().unwrap(); // poll_outbound()
-        assert_matches!(ns.poll(), Ok(Async::Ready(Some(node_event))) => {
-            assert_matches!(node_event, NodeEvent::Multiaddr(Ok(_)))
-        });
-    }
-
-    #[test]
-    fn poll_sets_up_substreams_yielding_them_in_reverse_order() {
-        let addr = future::ok("/ip4/127.0.0.1/tcp/1234".parse::<Multiaddr>().expect("bad multiaddr"));
-        let mut muxer = DummyMuxer::new();
-        // ensure muxer.poll_inbound() returns Async::Ready(None)
-        muxer.set_inbound_connection_state(DummyConnectionState::Closed);
-        // ensure muxer.poll_outbound() returns Async::Ready(Some(substream))
-        muxer.set_outbound_connection_state(DummyConnectionState::Opened);
-        let mut ns = NodeStream::<_, _, Vec<u8>>::new(muxer, addr);
-        ns.open_substream(vec![1]).unwrap();
-        ns.open_substream(vec![2]).unwrap();
-        ns.poll().unwrap(); // poll_inbound()
-
-        // poll() sets up second outbound substream
-        assert_matches!(ns.poll(), Ok(Async::Ready(Some(node_event))) => {
-            assert_matches!(node_event, NodeEvent::OutboundSubstream{ user_data, substream:_ } => {
-                assert_eq!(user_data, vec![2]);
-            })
-        });
-        // Next poll() sets up first outbound substream
-        assert_matches!(ns.poll(), Ok(Async::Ready(Some(node_event))) => {
-            assert_matches!(node_event, NodeEvent::OutboundSubstream{ user_data, substream: _ } => {
-                assert_eq!(user_data, vec![1]);
-            })
-        });
-    }
-
-    #[test]
-    fn poll_keeps_outbound_substreams_when_the_outgoing_connection_is_not_ready() {
-        let addr = future::ok("/ip4/127.0.0.1/tcp/1234".parse::<Multiaddr>().expect("bad multiaddr"));
-        let mut muxer = DummyMuxer::new();
-        // ensure muxer.poll_inbound() returns Async::Ready(None)
-        muxer.set_inbound_connection_state(DummyConnectionState::Closed);
-        // ensure muxer.poll_outbound() returns Async::NotReady
-        muxer.set_outbound_connection_state(DummyConnectionState::Pending);
-        let mut ns = NodeStream::<_, _, Vec<u8>>::new(muxer, addr);
-        ns.open_substream(vec![1]).unwrap();
-        ns.poll().unwrap(); // poll past inbound
-        ns.poll().unwrap(); // poll outbound
-        assert_eq!(ns.is_outbound_closed(), false);
-        assert!(format!("{:?}", ns).contains("outbound_substreams: 1"));
-    }
-
-    #[test]
-    fn poll_returns_incoming_substream() {
-        let addr = future::ok("/ip4/127.0.0.1/tcp/1234".parse::<Multiaddr>().expect("bad multiaddr"));
-        let mut muxer = DummyMuxer::new();
-        // ensure muxer.poll_inbound() returns Async::Ready(Some(subs))
-        muxer.set_inbound_connection_state(DummyConnectionState::Opened);
-        let mut ns = NodeStream::<_, _, Vec<u8>>::new(muxer, addr);
-        assert_matches!(ns.poll(), Ok(Async::Ready(Some(node_event))) => {
-            assert_matches!(node_event, NodeEvent::InboundSubstream{ substream: _ });
-        });
-    }
->>>>>>> d81f4e26
 }