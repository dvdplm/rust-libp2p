--- conflicted
+++ resolved
@@ -219,26 +219,15 @@
         println!("[HandledNode, poll] START");
         loop {
             println!("[HandledNode, poll] top of the loop");
-<<<<<<< HEAD
+            if self.node.is_done() && self.handler_is_done {
+                return Ok(Async::Ready(None));
+            }
+
             let mut node_not_ready = false;
 
             println!("[HandledNode, poll]   node");
             match self.node.poll()? {
-                Async::NotReady => {
-                    println!("[HandledNode, poll]   node; Async::NotReady");
-                    ()
-                },
-=======
-            if self.node.is_done() && self.handler_is_done {
-                return Ok(Async::Ready(None));
-            }
-
-            let mut node_not_ready = false;
-
-            println!("[HandledNode, poll] node");
-            match self.node.poll()? {
                 Async::NotReady => node_not_ready = true,
->>>>>>> f8577103
                 Async::Ready(Some(NodeEvent::InboundSubstream { substream })) => {
                     println!("[HandledNode, poll]   node; Async::Ready(Some(InboundStream)");
                     self.handler.inject_substream(substream, NodeHandlerEndpoint::Listener)
@@ -250,15 +239,9 @@
                 }
                 Async::Ready(None) => {
                     println!("[HandledNode, poll]   node; Async::Ready(None) – are we shutting down? {:?}", self.is_shutting_down);
-<<<<<<< HEAD
-                    node_not_ready = true;
-                    if !self.is_shutting_down {
-                        println!("[HandledNode, poll]   node; Async::Ready(None) – are we shutting down? No. Starting shutdown.");
-=======
                     if !self.is_shutting_down {
                         println!("[HandledNode, poll]   node; Async::Ready(None) – are we shutting down? No. Starting shutdown.");
                         self.is_shutting_down = true;
->>>>>>> f8577103
                         self.handler.shutdown()
                     }
                 }
@@ -271,13 +254,8 @@
                     self.handler.inject_inbound_closed()
                 }
             }
-<<<<<<< HEAD
-            println!("[HandledNode, poll] handler");
-            match self.handler.poll()? {
-=======
 
             match if self.handler_is_done { println!("[HandledNode, poll]   handler; Async::Ready(None)"); Async::Ready(None) } else { self.handler.poll()? } {
->>>>>>> f8577103
                 Async::NotReady => {
                     println!("[HandledNode, poll]   handler; Async::NotReady");
                     if node_not_ready {
@@ -308,10 +286,6 @@
                     return Ok(Async::Ready(Some(event)));
                 }
                 Async::Ready(None) => {
-<<<<<<< HEAD
-                    println!("[HandledNode, poll]     handler; Async::Ready(None)");
-                    return Ok(Async::Ready(None))
-=======
                     println!("[HandledNode, poll]     handler; Async::Ready(None) – setting handler_is_done, shutting down node and starting shutdown for HandledNode");
                     self.handler_is_done = true;
                     if !self.is_shutting_down {
@@ -319,12 +293,10 @@
                         self.node.get_mut().cancel_outgoing();
                         self.node.get_mut().shutdown_all();
                     }
->>>>>>> f8577103
                 }
             }
         }
         println!("[HandledNode, poll] NotReady");
-<<<<<<< HEAD
         // REVIEW: I don't think this can ever happen. The only way to break out
         // of the loop without returning is if node_not_ready is true and the
         // Handler is NotReady, but node_not_ready is only ever set if the
@@ -332,8 +304,6 @@
         // shutdown, which will make the Handler yield Async::Ready(None), which
         // will return Async::Ready(None). So no way we can return
         // Async::NotReady.
-=======
->>>>>>> f8577103
         Ok(Async::NotReady)
     }
 }
@@ -343,11 +313,7 @@
     use super::*;
     use tokio::runtime::current_thread;
     use tests::dummy_muxer::{DummyMuxer, DummyConnectionState};
-<<<<<<< HEAD
     use tests::dummy_handler::{Handler, HandlerState, InEvent, OutEvent};
-=======
-    use tests::dummy_handler::{Handler, HandlerState, Event};
->>>>>>> f8577103
     use std::marker::PhantomData;
 
     // Concrete `HandledNode`
@@ -400,11 +366,7 @@
         }
     }
 
-<<<<<<< HEAD
     fn did_see_event(handled_node: &mut TestHandledNode, event: &InEvent) -> bool {
-=======
-    fn did_see_event(handled_node: &mut TestHandledNode, event: &Event) -> bool {
->>>>>>> f8577103
         handled_node.handler.events.contains(event)
     }
 
@@ -483,11 +445,7 @@
             .with_muxer_inbound_state(DummyConnectionState::Closed)
             .handled_node();
 
-<<<<<<< HEAD
         let event = InEvent::Custom("banana");
-=======
-        let event = Event::Custom("banana");
->>>>>>> f8577103
         handled.inject_event(event.clone());
         assert!(did_see_event(&mut handled, &event));
     }
@@ -527,25 +485,13 @@
     }
 
     #[test]
-<<<<<<< HEAD
-    fn is_shutting_down_is_false_even_when_in_and_outbounds_are_closed() {
-=======
     fn is_shutting_down_is_true_when_in_and_outbounds_are_closed() {
->>>>>>> f8577103
         let mut handled = TestBuilder::new()
             .with_muxer_inbound_state(DummyConnectionState::Closed)
             .with_muxer_outbound_state(DummyConnectionState::Closed)
             .with_open_substream(123) // avoid infinite loop
             .handled_node();
 
-<<<<<<< HEAD
-        handled.poll().expect("poll failed");
-
-        // Not shutting down (but in- and outbound are closed, and the handler is shutdown)
-        assert!(!handled.is_shutting_down());
-
-        // when in-/outbound NodeStreams are  open or Async::Ready(None) we reach the handler `poll()`
-=======
         handled.poll().expect("poll should work");
 
         // Shutting down (in- and outbound are closed, and the handler is shutdown)
@@ -555,19 +501,12 @@
     #[test]
     fn is_shutting_down_is_true_when_handler_is_gone() {
         // when in-/outbound NodeStreams are  open or Async::Ready(None) we reach the handlers `poll()` and initiate shutdown.
->>>>>>> f8577103
         let mut handled = TestBuilder::new()
             .with_muxer_inbound_state(DummyConnectionState::Pending)
             .with_muxer_outbound_state(DummyConnectionState::Pending)
             .with_handler_state(HandlerState::Ready(None)) // avoid infinite loop
             .handled_node();
 
-<<<<<<< HEAD
-        handled.poll().expect("poll failed");
-
-        // still open for business
-        assert!(!handled.is_shutting_down());
-=======
         handled.poll().expect("poll should work");
 
         assert!(handled.is_shutting_down());
@@ -585,7 +524,6 @@
         handled.poll().expect("poll should work");
 
         assert!(handled.is_shutting_down());
->>>>>>> f8577103
     }
 
     #[test]
@@ -602,11 +540,7 @@
 
     #[test]
     fn poll_with_unready_node_stream_and_handler_emits_custom_event() {
-<<<<<<< HEAD
         let expected_event = Some(NodeHandlerEvent::Custom(OutEvent::Custom("pineapple")));
-=======
-        let expected_event = Some(NodeHandlerEvent::Custom(Event::Custom("pineapple")));
->>>>>>> f8577103
         let mut handled = TestBuilder::new()
             // make NodeStream return NotReady
             .with_muxer_inbound_state(DummyConnectionState::Pending)
@@ -615,11 +549,7 @@
             .handled_node();
 
         assert_matches!(handled.poll(), Ok(Async::Ready(Some(event))) => {
-<<<<<<< HEAD
             assert_matches!(event, OutEvent::Custom("pineapple"))
-=======
-            assert_matches!(event, Event::Custom("pineapple"))
->>>>>>> f8577103
         });
     }
 
@@ -634,17 +564,10 @@
 
         set_next_handler_outbound_state(
             &mut handled,
-<<<<<<< HEAD
             HandlerState::Ready(Some(NodeHandlerEvent::Custom(OutEvent::Custom("pear"))))
         );
         handled.poll().expect("poll works");
         assert_eq!(handled.handler.events, vec![InEvent::OutboundClosed]);
-=======
-            HandlerState::Ready(Some(NodeHandlerEvent::Custom(Event::Custom("pear"))))
-        );
-        handled.poll().expect("poll works");
-        assert_eq!(handled.handler.events, vec![Event::OutboundClosed]);
->>>>>>> f8577103
     }
 
     #[test]
@@ -661,13 +584,8 @@
         //   closed, `inbound_finished` is set to true.
         // - an Async::Ready(NodeEvent::InboundClosed) is yielded (also calls
         //   `inject_inbound_close`, but that's irrelevant here)
-<<<<<<< HEAD
         // - back in `poll()` we call `handler.poll()` which does nothing
         //   because `HandlerState` is `NotReady`: loop continues
-=======
-        // - back in `poll()` we cal `handler.poll()` which does nothing because
-        //   `HandlerState` is `NotReady`: loop continues
->>>>>>> f8577103
         // - polls the node again which now skips the inbound block because
         //   `inbound_finished` is true.
         // - Now `poll_outbound()` is called which returns `Async::Ready(None)`
@@ -687,11 +605,7 @@
         // – which in turn makes the HandledNode to yield Async::Ready(None) as well
         assert_matches!(handled.poll(), Ok(Async::Ready(None)));
         assert_eq!(handled.handler.events, vec![
-<<<<<<< HEAD
             InEvent::InboundClosed, InEvent::OutboundClosed
-=======
-            Event::InboundClosed, Event::OutboundClosed
->>>>>>> f8577103
         ]);
     }
 
@@ -704,11 +618,7 @@
 
         assert_eq!(h.handler.events, vec![]);
         let _ = h.poll();
-<<<<<<< HEAD
         assert_eq!(h.handler.events, vec![InEvent::InboundClosed]);
-=======
-        assert_eq!(h.handler.events, vec![Event::InboundClosed]);
->>>>>>> f8577103
     }
 
     #[test]
@@ -722,11 +632,7 @@
 
         assert_eq!(h.handler.events, vec![]);
         let _ = h.poll();
-<<<<<<< HEAD
         assert_eq!(h.handler.events, vec![InEvent::OutboundClosed]);
-=======
-        assert_eq!(h.handler.events, vec![Event::OutboundClosed]);
->>>>>>> f8577103
     }
 
     #[test]
@@ -740,11 +646,7 @@
 
         assert_eq!(h.handler.events, vec![]);
         let _ = h.poll();
-<<<<<<< HEAD
         assert_eq!(h.handler.events, vec![InEvent::Substream(Some(1))]);
-=======
-        assert_eq!(h.handler.events, vec![Event::Substream(Some(1))]);
->>>>>>> f8577103
     }
 
     #[test]
@@ -757,10 +659,6 @@
 
         assert_eq!(h.handler.events, vec![]);
         let _ = h.poll();
-<<<<<<< HEAD
         assert_eq!(h.handler.events, vec![InEvent::Substream(None)]);
-=======
-        assert_eq!(h.handler.events, vec![Event::Substream(None)]);
->>>>>>> f8577103
     }
 }