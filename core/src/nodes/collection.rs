--- conflicted
+++ resolved
@@ -48,7 +48,6 @@
 
 impl<TInEvent, TOutEvent, THandler> fmt::Debug for CollectionStream<TInEvent, TOutEvent, THandler> {
     fn fmt(&self, f: &mut fmt::Formatter) -> Result<(), fmt::Error> {
-        f.debug_struct("CollectionStream").finish()?;
         let mut list = f.debug_list();
         for (id, task) in &self.tasks {
             match *task {
@@ -204,10 +203,8 @@
             debug_assert_eq!(_former_other_state, Some(TaskState::Connected(self.peer_id.clone())));
 
             // TODO: we unfortunately have to clone the peer id here
-            println!("[CollectionReachEvent, accept] ReplacedExisting");
             (CollectionNodeAccept::ReplacedExisting, self.peer_id.clone())
         } else {
-            println!("[CollectionReachEvent, accept] NewEntry");
             // TODO: we unfortunately have to clone the peer id here
             (CollectionNodeAccept::NewEntry, self.peer_id.clone())
         };
@@ -241,7 +238,6 @@
 
 impl<'a, TInEvent, TOutEvent, THandler> Drop for CollectionReachEvent<'a, TInEvent, TOutEvent, THandler> {
     fn drop(&mut self) {
-        println!("[CollectionReachEvent, drop]");
         let task_state = self.parent.tasks.remove(&self.id);
         debug_assert!(if let Some(TaskState::Pending) = task_state { true } else { false });
         self.parent.inner.task(self.id)
@@ -329,7 +325,6 @@
     where TInEvent: Clone,
     {
         // TODO: remove the ones we're not connected to?
-        println!("[CollectionStream, broadcast_event] Sending NextState event to HandledNodesTasks");
         self.inner.broadcast_event(event)
     }
 
@@ -338,12 +333,10 @@
     /// Returns `None` if we don't have a connection to this peer.
     #[inline]
     pub fn peer_mut(&mut self, id: &PeerId) -> Option<PeerMut<TInEvent>> {
-        println!("[CollectionStream, peer_mut] id={:?}, self.nodes={:?}, self.tasks={:?}", id, self.nodes, self.tasks);
         let task = match self.nodes.get(id) {
             Some(&task) => task,
             None => return None,
         };
-        println!("[CollectionStream, peer_mut] task={:?}", task);
 
         match self.inner.task(task) {
             Some(inner) => Some(PeerMut {
@@ -377,24 +370,15 @@
     /// > remove the `Err` variant, but also because we want the `CollectionStream` to stay
     /// > borrowed if necessary.
     pub fn poll(&mut self) -> Async<CollectionEvent<TInEvent, TOutEvent, THandler>> {
-        println!("[CollectionStream, poll] START");
         let item = match self.inner.poll() {
-            Async::Ready(item) => {
-                println!("[CollectionStream, poll]  polled the HandledNodesTask, got Async::Ready(item)");
-                item
-            },
-            Async::NotReady => {
-                println!("[CollectionStream, poll]  polled the HandledNodesTask, got Async::NotReady – returning NotReady");
-                return Async::NotReady
-            },
+            Async::Ready(item) => item,
+            Async::NotReady => return Async::NotReady,
         };
 
         match item {
             HandledNodesEvent::TaskClosed { id, result, handler } => {
-                println!("[CollectionStream, poll]  TaskClosed id={:?}, result={:?} – returning Async::Ready(…) <––", id, result);
                 match (self.tasks.remove(&id), result, handler) {
                     (Some(TaskState::Pending), Err(err), Some(handler)) => {
-                        println!("[CollectionStream, poll]      TaskState::Pending with error");
                         Async::Ready(CollectionEvent::ReachError {
                             id: ReachAttemptId(id),
                             error: err,
@@ -406,7 +390,6 @@
                         panic!()
                     },
                     (Some(TaskState::Connected(peer_id)), Ok(()), _handler) => {
-                        println!("[CollectionStream, poll]      TaskState::Connected, OK(())");
                         debug_assert!(_handler.is_none());
                         let _node_task_id = self.nodes.remove(&peer_id);
                         debug_assert_eq!(_node_task_id, Some(id));
@@ -415,7 +398,6 @@
                         })
                     },
                     (Some(TaskState::Connected(peer_id)), Err(err), _handler) => {
-                        println!("[CollectionStream, poll]      TaskState::Connected, Err({:?} <–––", err);
                         debug_assert!(_handler.is_none());
                         let _node_task_id = self.nodes.remove(&peer_id);
                         debug_assert_eq!(_node_task_id, Some(id));
@@ -433,7 +415,6 @@
                 }
             },
             HandledNodesEvent::NodeReached { id, peer_id } => {
-                println!("[CollectionStream, poll]  NodeReached id={:?}, peer_id={:?}", id, peer_id);
                 Async::Ready(CollectionEvent::NodeReached(CollectionReachEvent {
                     parent: self,
                     id,
@@ -441,7 +422,6 @@
                 }))
             },
             HandledNodesEvent::NodeEvent { id, event } => {
-                println!("[CollectionStream, poll]  NodeEvent id={:?}", id);
                 let peer_id = match self.tasks.get(&id) {
                     Some(TaskState::Connected(peer_id)) => peer_id.clone(),
                     _ => panic!("we can only receive NodeEvent events from a task after we \
@@ -503,25 +483,11 @@
     use nodes::NodeHandlerEvent;
     use std::sync::Arc;
     use parking_lot::Mutex;
-<<<<<<< HEAD
-=======
     use void::Void;
->>>>>>> 37994b34
 
     type TestCollectionStream = CollectionStream<InEvent, OutEvent, Handler>;
 
     #[test]
-<<<<<<< HEAD
-    fn can_create_new() {
-        let cs = TestCollectionStream::new();
-        assert_matches!(cs.inner, HandledNodesTasks{..});
-        assert_matches!(cs.nodes, FnvHashMap{..});
-        assert_matches!(cs.tasks, FnvHashMap{..});
-    }
-
-    #[test]
-=======
->>>>>>> 37994b34
     fn has_connection_is_false_before_a_connection_has_been_made() {
         let cs = TestCollectionStream::new();
         let peer_id = PublicKey::Rsa((0 .. 128).map(|_| -> u8 { 1 }).collect()).into_peer_id();
@@ -541,11 +507,7 @@
         assert!(cs.peer_mut(&peer_id).is_none());
 
         let handler = Handler::default();
-<<<<<<< HEAD
-        let fut = future::ok((peer_id.clone(), DummyMuxer::new()));
-=======
         let fut = future::ok::<_, Void>((peer_id.clone(), DummyMuxer::new()));
->>>>>>> 37994b34
         cs.add_reach_attempt(fut, handler);
         assert!(cs.peer_mut(&peer_id).is_none()); // task is pending
     }
@@ -559,11 +521,7 @@
         muxer.set_inbound_connection_state(DummyConnectionState::Pending);
         muxer.set_outbound_connection_state(DummyConnectionState::Opened);
 
-<<<<<<< HEAD
-        let fut = future::ok((peer_id, muxer));
-=======
         let fut = future::ok::<_, Void>((peer_id, muxer));
->>>>>>> 37994b34
         cs.add_reach_attempt(fut, Handler::default());
         let mut rt = Runtime::new().unwrap();
         let mut poll_count = 0;
@@ -587,11 +545,7 @@
     fn accepting_a_node_yields_new_entry() {
         let mut cs = TestCollectionStream::new();
         let peer_id = PublicKey::Rsa((0 .. 128).map(|_| -> u8 { 1 }).collect()).into_peer_id();
-<<<<<<< HEAD
-        let fut = future::ok((peer_id.clone(), DummyMuxer::new()));
-=======
         let fut = future::ok::<_, Void>((peer_id.clone(), DummyMuxer::new()));
->>>>>>> 37994b34
         cs.add_reach_attempt(fut, Handler::default());
 
         let mut rt = Runtime::new().unwrap();
@@ -643,11 +597,7 @@
         muxer.set_inbound_connection_state(DummyConnectionState::Pending);
         muxer.set_outbound_connection_state(DummyConnectionState::Opened);
 
-<<<<<<< HEAD
-        let fut = future::ok((task_peer_id.clone(), muxer));
-=======
         let fut = future::ok::<_, Void>((task_peer_id.clone(), muxer));
->>>>>>> 37994b34
         cs.lock().add_reach_attempt(fut, handler);
 
         let mut rt = Builder::new().core_threads(1).build().unwrap();
@@ -727,10 +677,7 @@
             });
             Ok(Async::Ready(()))
         })).expect("tokio works");
-<<<<<<< HEAD
-=======
-
->>>>>>> 37994b34
+
     }
 
     #[test]
@@ -738,11 +685,7 @@
         let cs = Arc::new(Mutex::new(TestCollectionStream::new()));
         let peer_id = PublicKey::Rsa((0 .. 128).map(|_| -> u8 { 1 }).collect()).into_peer_id();
         let muxer = DummyMuxer::new();
-<<<<<<< HEAD
-        let task_inner_fut = future::ok((peer_id.clone(), muxer));
-=======
         let task_inner_fut = future::ok::<_, Void>((peer_id.clone(), muxer));
->>>>>>> 37994b34
         let mut handler = Handler::default();
         handler.next_states = vec![HandlerState::Err]; // triggered when sending a NextState event
 
@@ -788,11 +731,7 @@
         let cs = Arc::new(Mutex::new(TestCollectionStream::new()));
         let peer_id = PublicKey::Rsa((0 .. 128).map(|_| -> u8 { 1 }).collect()).into_peer_id();
         let muxer = DummyMuxer::new();
-<<<<<<< HEAD
-        let task_inner_fut = future::ok((peer_id.clone(), muxer));
-=======
         let task_inner_fut = future::ok::<_, Void>((peer_id.clone(), muxer));
->>>>>>> 37994b34
         let mut handler = Handler::default();
         handler.next_states = vec![HandlerState::Ready(None)]; // triggered when sending a NextState event
 
@@ -838,45 +777,19 @@
     #[test]
     fn interrupting_a_pending_connection_attempt_is_ok() {
         let mut cs = TestCollectionStream::new();
-<<<<<<< HEAD
-        let fut = future::empty();
-=======
         let fut = future::empty::<_, Void>();
->>>>>>> 37994b34
         let reach_id = cs.add_reach_attempt(fut, Handler::default());
         let interrupt = cs.interrupt(reach_id);
         assert!(interrupt.is_ok());
     }
 
     #[test]
-<<<<<<< HEAD
-    fn interrupting_a_pending_connection_with_invalid_reach_attempt_id_is_err() {
-        let mut cs = TestCollectionStream::new();
-        let fut = future::empty();
-        let valid_reach_id = cs.add_reach_attempt(fut, Handler::default());
-
-        // Obtain a TaskId we can use to build a ReachAttemptId that is not in
-        // the list of tasks in the CollectionStream we're testing. Note that
-        // TaskIds with the same number are all considered equal, so TaskId(0)
-        // from one HandledNodesTask is == to TaskId(0) from another
-        // HandledNodesTask.
-        let invalid_reach_id = {
-            let mut hn = HandledNodesTasks::new();
-            hn.add_reach_attempt(future::empty(), Handler::default());
-            let task_id = hn.add_reach_attempt(future::empty(), Handler::default());
-            ReachAttemptId(task_id)
-        };
-
-        assert!(cs.interrupt(invalid_reach_id).is_err());
-        assert!(cs.interrupt(valid_reach_id).is_ok());
-=======
     fn interrupting_a_connection_attempt_twice_is_err() {
         let mut cs = TestCollectionStream::new();
         let fut = future::empty::<_, Void>();
         let reach_id = cs.add_reach_attempt(fut, Handler::default());
         assert!(cs.interrupt(reach_id).is_ok());
         assert!(cs.interrupt(reach_id).is_err());
->>>>>>> 37994b34
     }
 
     #[test]
@@ -884,11 +797,7 @@
         let cs = Arc::new(Mutex::new(TestCollectionStream::new()));
         let peer_id = PublicKey::Rsa((0 .. 128).map(|_| -> u8 { 1 }).collect()).into_peer_id();
         let muxer = DummyMuxer::new();
-<<<<<<< HEAD
-        let task_inner_fut = future::ok((peer_id.clone(), muxer));
-=======
         let task_inner_fut = future::ok::<_, Void>((peer_id.clone(), muxer));
->>>>>>> 37994b34
         let handler = Handler::default();
 
         let reach_id = cs.lock().add_reach_attempt(task_inner_fut, handler);
