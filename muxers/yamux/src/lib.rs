// Copyright 2018 Parity Technologies (UK) Ltd.
//
// Permission is hereby granted, free of charge, to any person obtaining a
// copy of this software and associated documentation files (the "Software"),
// to deal in the Software without restriction, including without limitation
// the rights to use, copy, modify, merge, publish, distribute, sublicense,
// and/or sell copies of the Software, and to permit persons to whom the
// Software is furnished to do so, subject to the following conditions:
//
// The above copyright notice and this permission notice shall be included in
// all copies or substantial portions of the Software.
//
// THE SOFTWARE IS PROVIDED "AS IS", WITHOUT WARRANTY OF ANY KIND, EXPRESS
// OR IMPLIED, INCLUDING BUT NOT LIMITED TO THE WARRANTIES OF MERCHANTABILITY,
// FITNESS FOR A PARTICULAR PURPOSE AND NONINFRINGEMENT. IN NO EVENT SHALL THE
// AUTHORS OR COPYRIGHT HOLDERS BE LIABLE FOR ANY CLAIM, DAMAGES OR OTHER
// LIABILITY, WHETHER IN AN ACTION OF CONTRACT, TORT OR OTHERWISE, ARISING
// FROM, OUT OF OR IN CONNECTION WITH THE SOFTWARE OR THE USE OR OTHER
// DEALINGS IN THE SOFTWARE.

//! Implements the Yamux multiplexing protocol for libp2p, see also the
//! [specification](https://github.com/hashicorp/yamux/blob/master/spec.md).

<<<<<<< HEAD
extern crate bytes;
extern crate futures;
#[macro_use]
extern crate log;
extern crate libp2p_core;
extern crate tokio_io;
extern crate yamux;
#[cfg(test)]
extern crate libp2p_test_muxer;

use bytes::Bytes;
=======
>>>>>>> 83320e03
use futures::{future::{self, FutureResult}, prelude::*};
use libp2p_core::{muxing::Shutdown, upgrade::{InboundUpgrade, OutboundUpgrade, UpgradeInfo}};
use log::error;
use std::{io, iter};
use std::io::{Error as IoError};
use tokio_io::{AsyncRead, AsyncWrite};


pub struct Yamux<C>(yamux::Connection<C>);

impl<C> Yamux<C>
where
    C: AsyncRead + AsyncWrite + 'static
{
    pub fn new(c: C, cfg: yamux::Config, mode: yamux::Mode) -> Self {
        Yamux(yamux::Connection::new(c, cfg, mode))
    }
}

impl<C> libp2p_core::StreamMuxer for Yamux<C>
where
    C: AsyncRead + AsyncWrite + 'static
{
    type Substream = yamux::StreamHandle<C>;
    type OutboundSubstream = FutureResult<Option<Self::Substream>, io::Error>;

    #[inline]
    fn poll_inbound(&self) -> Poll<Option<Self::Substream>, IoError> {
        match self.0.poll() {
            Err(e) => {
                error!("connection error: {}", e);
                Err(io::Error::new(io::ErrorKind::Other, e))
            }
            Ok(Async::NotReady) => Ok(Async::NotReady),
            Ok(Async::Ready(None)) => Ok(Async::Ready(None)),
            Ok(Async::Ready(Some(stream))) => Ok(Async::Ready(Some(stream))),
        }
    }

    #[inline]
    fn open_outbound(&self) -> Self::OutboundSubstream {
        let stream = self.0.open_stream().map_err(|e| io::Error::new(io::ErrorKind::Other, e));
        future::result(stream)
    }

    #[inline]
    fn poll_outbound(&self, substream: &mut Self::OutboundSubstream) -> Poll<Option<Self::Substream>, IoError> {
        substream.poll()
    }

    #[inline]
    fn destroy_outbound(&self, _: Self::OutboundSubstream) {
    }

    #[inline]
    fn read_substream(&self, sub: &mut Self::Substream, buf: &mut [u8]) -> Poll<usize, IoError> {
        sub.poll_read(buf)
    }

    #[inline]
    fn write_substream(&self, sub: &mut Self::Substream, buf: &[u8]) -> Poll<usize, IoError> {
        sub.poll_write(buf)
    }

    #[inline]
    fn flush_substream(&self, sub: &mut Self::Substream) -> Poll<(), IoError> {
        sub.poll_flush()
    }

    #[inline]
    fn shutdown_substream(&self, sub: &mut Self::Substream, _: Shutdown) -> Poll<(), IoError> {
        sub.shutdown()
    }

    #[inline]
    fn destroy_substream(&self, _: Self::Substream) {
    }

    #[inline]
    fn shutdown(&self, _: Shutdown) -> Poll<(), IoError> {
        self.0.shutdown()
    }

    #[inline]
    fn flush_all(&self) -> Poll<(), IoError> {
        self.0.flush()
    }
}



#[derive(Clone)]
pub struct Config(yamux::Config);

impl Config {
    pub fn new(cfg: yamux::Config) -> Self {
        Config(cfg)
    }
}

impl Default for Config {
    fn default() -> Self {
        Config(yamux::Config::default())
    }
}

impl UpgradeInfo for Config {
    type Info = &'static [u8];
    type InfoIter = iter::Once<Self::Info>;

    fn protocol_info(&self) -> Self::InfoIter {
        iter::once(b"/yamux/1.0.0")
    }
}

impl<C> InboundUpgrade<C> for Config
where
    C: AsyncRead + AsyncWrite + 'static,
{
    type Output = Yamux<C>;
    type Error = io::Error;
    type Future = FutureResult<Yamux<C>, io::Error>;

    fn upgrade_inbound(self, i: C, _: Self::Info) -> Self::Future {
        future::ok(Yamux::new(i, self.0, yamux::Mode::Server))
    }
}

impl<C> OutboundUpgrade<C> for Config
where
    C: AsyncRead + AsyncWrite + 'static,
{
    type Output = Yamux<C>;
    type Error = io::Error;
    type Future = FutureResult<Yamux<C>, io::Error>;

    fn upgrade_outbound(self, i: C, _: Self::Info) -> Self::Future {
        future::ok(Yamux::new(i, self.0, yamux::Mode::Client))
    }
}

impl std::fmt::Debug for Config {
    fn fmt(&self, f: &mut std::fmt::Formatter) -> std::fmt::Result {
        write!(f, "{:?}", &self.0)
    }
}

#[cfg(test)]
mod test {
    use super::*;
    use libp2p_test_muxer::test_muxer;

    test_muxer!(empty_payload, Config::default());
    test_muxer!(bidirectional, Config::default());
    test_muxer!(client_to_server_inbound, Config::default());
    test_muxer!(client_to_server_outbound, Config::default());
    test_muxer!(one_megabyte_payload, Config::default());
}<|MERGE_RESOLUTION|>--- conflicted
+++ resolved
@@ -21,27 +21,16 @@
 //! Implements the Yamux multiplexing protocol for libp2p, see also the
 //! [specification](https://github.com/hashicorp/yamux/blob/master/spec.md).
 
-<<<<<<< HEAD
-extern crate bytes;
-extern crate futures;
-#[macro_use]
-extern crate log;
-extern crate libp2p_core;
-extern crate tokio_io;
-extern crate yamux;
-#[cfg(test)]
-extern crate libp2p_test_muxer;
-
-use bytes::Bytes;
-=======
->>>>>>> 83320e03
 use futures::{future::{self, FutureResult}, prelude::*};
 use libp2p_core::{muxing::Shutdown, upgrade::{InboundUpgrade, OutboundUpgrade, UpgradeInfo}};
 use log::error;
 use std::{io, iter};
 use std::io::{Error as IoError};
 use tokio_io::{AsyncRead, AsyncWrite};
+// TODO: #[cfg(test)]
+// extern crate libp2p_test_muxer;
 
+// TODO: what about? use bytes::Bytes;
 
 pub struct Yamux<C>(yamux::Connection<C>);
 
