// Copyright 2018 Parity Technologies (UK) Ltd.
//
// Permission is hereby granted, free of charge, to any person obtaining a
// copy of this software and associated documentation files (the "Software"),
// to deal in the Software without restriction, including without limitation
// the rights to use, copy, modify, merge, publish, distribute, sublicense,
// and/or sell copies of the Software, and to permit persons to whom the
// Software is furnished to do so, subject to the following conditions:
//
// The above copyright notice and this permission notice shall be included in
// all copies or substantial portions of the Software.
//
// THE SOFTWARE IS PROVIDED "AS IS", WITHOUT WARRANTY OF ANY KIND, EXPRESS
// OR IMPLIED, INCLUDING BUT NOT LIMITED TO THE WARRANTIES OF MERCHANTABILITY,
// FITNESS FOR A PARTICULAR PURPOSE AND NONINFRINGEMENT. IN NO EVENT SHALL THE
// AUTHORS OR COPYRIGHT HOLDERS BE LIABLE FOR ANY CLAIM, DAMAGES OR OTHER
// LIABILITY, WHETHER IN AN ACTION OF CONTRACT, TORT OR OTHERWISE, ARISING
// FROM, OUT OF OR IN CONNECTION WITH THE SOFTWARE OR THE USE OR OTHER
// DEALINGS IN THE SOFTWARE.

extern crate bytes;
extern crate futures;
#[macro_use]
extern crate log;
extern crate libp2p_core;
extern crate tokio_io;
extern crate yamux;
#[cfg(test)]
extern crate libp2p_test_muxer;

use bytes::Bytes;
use futures::{future::{self, FutureResult}, prelude::*};
use libp2p_core::{muxing::Shutdown, upgrade::{InboundUpgrade, OutboundUpgrade, UpgradeInfo}};
use std::{io, iter};
use std::io::{Error as IoError};
use tokio_io::{AsyncRead, AsyncWrite};

<<<<<<< HEAD
pub struct Yamux<C>(Mutex<yamux::Connection<C>>);
=======

pub struct Yamux<C>(yamux::Connection<C>);
>>>>>>> 9102266d

impl<C> Yamux<C>
where
    C: AsyncRead + AsyncWrite + 'static
{
    pub fn new(c: C, cfg: yamux::Config, mode: yamux::Mode) -> Self {
        Yamux(yamux::Connection::new(c, cfg, mode))
    }
}

impl<C> libp2p_core::StreamMuxer for Yamux<C>
where
    C: AsyncRead + AsyncWrite + 'static
{
    type Substream = yamux::StreamHandle<C>;
    type OutboundSubstream = FutureResult<Option<Self::Substream>, io::Error>;

    #[inline]
    fn poll_inbound(&self) -> Poll<Option<Self::Substream>, IoError> {
        match self.0.poll() {
            Err(e) => {
                error!("connection error: {}", e);
                Err(io::Error::new(io::ErrorKind::Other, e))
            }
            Ok(Async::NotReady) => Ok(Async::NotReady),
            Ok(Async::Ready(None)) => Ok(Async::Ready(None)),
            Ok(Async::Ready(Some(stream))) => Ok(Async::Ready(Some(stream)))
        }
    }

    #[inline]
    fn open_outbound(&self) -> Self::OutboundSubstream {
        let stream = self.0.open_stream().map_err(|e| io::Error::new(io::ErrorKind::Other, e));
        future::result(stream)
    }

    #[inline]
    fn poll_outbound(&self, substream: &mut Self::OutboundSubstream) -> Poll<Option<Self::Substream>, IoError> {
        substream.poll()
    }

    #[inline]
    fn destroy_outbound(&self, _: Self::OutboundSubstream) {
    }

    #[inline]
    fn read_substream(&self, sub: &mut Self::Substream, buf: &mut [u8]) -> Poll<usize, IoError> {
        sub.poll_read(buf)
    }

    #[inline]
    fn write_substream(&self, sub: &mut Self::Substream, buf: &[u8]) -> Poll<usize, IoError> {
        sub.poll_write(buf)
    }

    #[inline]
    fn flush_substream(&self, sub: &mut Self::Substream) -> Poll<(), IoError> {
        sub.poll_flush()
    }

    #[inline]
    fn shutdown_substream(&self, sub: &mut Self::Substream, _: Shutdown) -> Poll<(), IoError> {
        sub.shutdown()
    }

    #[inline]
    fn destroy_substream(&self, _: Self::Substream) {
    }

    #[inline]
    fn shutdown(&self, _: Shutdown) -> Poll<(), IoError> {
        self.0.shutdown()
    }

    #[inline]
    fn flush_all(&self) -> Poll<(), IoError> {
        self.0.flush()
    }
}



#[derive(Clone)]
pub struct Config(yamux::Config);

impl Config {
    pub fn new(cfg: yamux::Config) -> Self {
        Config(cfg)
    }
}

impl Default for Config {
    fn default() -> Self {
        Config(yamux::Config::default())
    }
}

impl UpgradeInfo for Config {
    type UpgradeId = ();
    type NamesIter = iter::Once<(Bytes, Self::UpgradeId)>;

    fn protocol_names(&self) -> Self::NamesIter {
        iter::once((Bytes::from("/yamux/1.0.0"), ()))
    }
}

impl<C> InboundUpgrade<C> for Config
where
    C: AsyncRead + AsyncWrite + 'static,
{
    type Output = Yamux<C>;
    type Error = io::Error;
    type Future = FutureResult<Yamux<C>, io::Error>;

    fn upgrade_inbound(self, i: C, _: Self::UpgradeId) -> Self::Future {
        future::ok(Yamux::new(i, self.0, yamux::Mode::Server))
    }
}

impl<C> OutboundUpgrade<C> for Config
where
    C: AsyncRead + AsyncWrite + 'static,
{
    type Output = Yamux<C>;
    type Error = io::Error;
    type Future = FutureResult<Yamux<C>, io::Error>;

    fn upgrade_outbound(self, i: C, _: Self::UpgradeId) -> Self::Future {
        future::ok(Yamux::new(i, self.0, yamux::Mode::Client))
    }
}

impl std::fmt::Debug for Config {
    fn fmt(&self, f: &mut std::fmt::Formatter) -> std::fmt::Result {
        write!(f, "{:?}", &self.0)
    }
}

#[cfg(test)]
mod test {
    use super::*;
    use libp2p_test_muxer::test_muxer;

    #[test]
    fn test_muxing() {
        test_muxer(Config::default())
    }
}<|MERGE_RESOLUTION|>--- conflicted
+++ resolved
@@ -35,12 +35,8 @@
 use std::io::{Error as IoError};
 use tokio_io::{AsyncRead, AsyncWrite};
 
-<<<<<<< HEAD
-pub struct Yamux<C>(Mutex<yamux::Connection<C>>);
-=======
 
 pub struct Yamux<C>(yamux::Connection<C>);
->>>>>>> 9102266d
 
 impl<C> Yamux<C>
 where
